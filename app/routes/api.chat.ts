--- conflicted
+++ resolved
@@ -32,16 +32,9 @@
 }
 
 async function chatAction({ context, request }: ActionFunctionArgs) {
-<<<<<<< HEAD
-
-  const { messages, imageData, model } = await request.json<{
-    messages: Messages,
-    imageData?: string[],
-    model: string
-=======
-  const { messages } = await request.json<{
+  const { messages, model } = await request.json<{
     messages: Messages;
->>>>>>> 9b62edd9
+    model: string;
   }>();
 
   const cookieHeader = request.headers.get('Cookie');
