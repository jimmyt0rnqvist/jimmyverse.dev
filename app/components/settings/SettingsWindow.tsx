--- conflicted
+++ resolved
@@ -32,18 +32,12 @@
   });
   const [searchTerm, setSearchTerm] = useState('');
   const [isDeleting, setIsDeleting] = useState(false);
-  const [isJustSayEnabled, setIsJustSayEnabled] = useState(false);
-<<<<<<< HEAD
   const [githubUsername, setGithubUsername] = useState(Cookies.get('githubUsername') || '');
   const [githubToken, setGithubToken] = useState(Cookies.get('githubToken') || '');
-=======
   const [isLocalModelsEnabled, setIsLocalModelsEnabled] = useState(() => {
     const savedLocalModelsState = Cookies.get('isLocalModelsEnabled');
     return savedLocalModelsState === 'true';
   });
-  const [isExperimentalFeature1Enabled, setIsExperimentalFeature1Enabled] = useState(false);
-  const [isExperimentalFeature2Enabled, setIsExperimentalFeature2Enabled] = useState(false);
->>>>>>> a6756f8f
 
   // Load base URLs from cookies
   const [baseUrls, setBaseUrls] = useState(() => {
@@ -211,12 +205,12 @@
 
   const versionHash = commit.commit; // Get the version hash from commit.json
 
-<<<<<<< HEAD
+
   const handleSaveConnection = () => {
     Cookies.set('githubUsername', githubUsername);
     Cookies.set('githubToken', githubToken);
     toast.success('GitHub credentials saved successfully!');
-=======
+
   // Update the toggle handlers to save to cookies
   const handleToggleDebug = (enabled: boolean) => {
     setIsDebugEnabled(enabled);
@@ -226,7 +220,6 @@
   const handleToggleLocalModels = (enabled: boolean) => {
     setIsLocalModelsEnabled(enabled);
     Cookies.set('isLocalModelsEnabled', String(enabled));
->>>>>>> a6756f8f
   };
 
   return (
