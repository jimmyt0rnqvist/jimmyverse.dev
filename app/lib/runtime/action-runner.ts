--- conflicted
+++ resolved
@@ -307,13 +307,13 @@
       logger.error('Failed to write file\n\n', error);
     }
   }
+
   #updateAction(id: string, newState: ActionStateUpdate) {
     const actions = this.actions.get();
 
     this.actions.setKey(id, { ...actions[id], ...newState });
   }
 
-<<<<<<< HEAD
   async getFileHistory(filePath: string): Promise<FileHistory | null> {
     try {
       const webcontainer = await this.#webcontainer;
@@ -339,7 +339,8 @@
 
   #getHistoryPath(filePath: string) {
     return nodePath.join('.history', filePath);
-=======
+  }
+
   async #runBuildAction(action: ActionState) {
     if (action.type !== 'build') {
       unreachable('Expected build action');
@@ -366,13 +367,12 @@
     }
 
     // Get the build output directory path
-    const buildDir = path.join(webcontainer.workdir, 'dist');
+    const buildDir = nodePath.join(webcontainer.workdir, 'dist');
 
     return {
       path: buildDir,
       exitCode,
       output,
     };
->>>>>>> 5d9bb00e
   }
 }